--- conflicted
+++ resolved
@@ -187,13 +187,8 @@
         (acked, was_timeout == 1, sack, loss, inflight, rtt, now, min_rtt)
     }
 
-<<<<<<< HEAD
     fn delay_control(&mut self, rtt: u32, acked: u32, now: u64) {
         let increase = rtt as u64 * 1460u64 > (((rtt - self.rtt_win.get_min_rtt()) as f64) * self.delta as f64 * self.cwnd as f64) as u64;
-=======
-    fn delay_control(&mut self, rtt: u32, actual_acked: u32, now: u64) {
-        let increase = rtt as u64 * 1460u64 > (((rtt - self.min_rtt) as f64) * self.delta as f64 * self.cwnd as f64) as u64;
->>>>>>> 69e4f811
 
 	let mut acked = actual_acked;
 	if actual_acked > self.cwnd / 4 {
